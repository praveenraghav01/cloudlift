Outputs:
  CloudliftOptions:
    Description: Options used with cloudlift when building this service
<<<<<<< HEAD
    Value: '{"cloudlift_version": "1.3.0", "services": {"Dummy": {"memory_reservation": 1000, "command": null, "http_interface": {"internal": false, "container_port": 7003, "restrict_access_to": ["0.0.0.0/0"], "health_check_path": "/elb-check"}}, "DummyRunSidekiqsh": {"memory_reservation": 1000, "command": "./run-sidekiq.sh"}}}'
=======
    Value: '{"cloudlift_version": "1.3.1", "services": {"Dummy": {"memory_reservation": 1000, "command": null, "http_interface": {"internal": false, "container_port": 7003, "restrict_access_to": ["0.0.0.0/0"], "health_check_path": "/elb-check"}}, "DummyRunSidekiqsh": {"memory_reservation": 1000, "command": "./run-sidekiq.sh"}}}'
>>>>>>> fdac83fb
  DummyEcsServiceName:
    Description: 'The ECS name which needs to be entered'
    Value: !GetAtt 'Dummy.Name'
  DummyRunSidekiqshEcsServiceName:
    Description: 'The ECS name which needs to be entered'
    Value: !GetAtt 'DummyRunSidekiqsh.Name'
  DummyURL:
    Description: The URL at which the service is accessible
    Value: !Sub 'https://${ALBDummy.DNSName}'
  StackId:
    Description: The unique ID of the stack. To be supplied to circle CI environment
      variables to validate during deployment.
    Value: !Ref 'AWS::StackId'
  StackName:
    Description: The name of the stack
    Value: !Ref 'AWS::StackName'
Parameters:
  Environment:
    Default: production
    Description: ''
    Type: String
  NotificationSnsArn:
    Default: arn:aws:sns:ap-south-1:725827686899:non-prod-mumbai
    Description: ''
    Type: String
  PrivateSubnet1:
    Default: subnet-09b6cd23af94861cc
    Description: ''
    Type: AWS::EC2::Subnet::Id
  PrivateSubnet2:
    Default: subnet-0657bc2faa99ce5f7
    Description: ''
    Type: AWS::EC2::Subnet::Id
  PublicSubnet1:
    Default: subnet-0aeae8fe5e13a7ff7
    Description: ''
    Type: AWS::EC2::Subnet::Id
  PublicSubnet2:
    Default: subnet-096377a44ccb73aca
    Description: ''
    Type: AWS::EC2::Subnet::Id
  VPC:
    Default: vpc-00f07c5a6b6c9abdb
    Description: ''
    Type: AWS::EC2::VPC::Id
Resources:
  ALBDummy:
    Properties:
      Name: DummyStaging
      SecurityGroups:
        - sg-095dbeb511019cfd8
        - !Ref 'SGstagingDummy'
      Subnets:
        - !Ref 'PublicSubnet1'
        - !Ref 'PublicSubnet2'
      Tags:
        - Key: Name
          Value: DummyStaging
    Type: AWS::ElasticLoadBalancingV2::LoadBalancer
  Dummy:
    DependsOn: SslLoadBalancerListenerDummy
    Properties:
      Cluster: cluster-staging
      DesiredCount: 1
      LaunchType: 'EC2'
      LoadBalancers:
        - ContainerName: DummyContainer
          ContainerPort: 7003
          TargetGroupArn: !Ref 'TargetGroupDummy'
      PlacementStrategies:
        - Field: attribute:ecs.availability-zone
          Type: spread
        - Field: instanceId
          Type: spread
      Role: !Ref 'ECSServiceRole'
      TaskDefinition: !Ref 'DummyTaskDefinition'
    Type: AWS::ECS::Service
  DummyRole:
    Properties:
      AssumeRolePolicyDocument:
        Statement:
          - Action:
              - sts:AssumeRole
            Effect: Allow
            Principal:
              Service:
                - ecs-tasks.amazonaws.com
    Type: AWS::IAM::Role
  DummyRunSidekiqsh:
    Properties:
      Cluster: cluster-staging
      DeploymentConfiguration:
        MaximumPercent: 200
        MinimumHealthyPercent: 100
      DesiredCount: 0
      LaunchType: 'EC2'
      PlacementStrategies:
        - Field: attribute:ecs.availability-zone
          Type: spread
        - Field: instanceId
          Type: spread
      TaskDefinition: !Ref 'DummyRunSidekiqshTaskDefinition'
    Type: AWS::ECS::Service
  DummyRunSidekiqshRole:
    Properties:
      AssumeRolePolicyDocument:
        Statement:
          - Action:
              - sts:AssumeRole
            Effect: Allow
            Principal:
              Service:
                - ecs-tasks.amazonaws.com
    Type: AWS::IAM::Role
  DummyRunSidekiqshTaskDefinition:
    Properties:
      ContainerDefinitions:
        - Command:
            - ./run-sidekiq.sh
          Cpu: 0
          Environment:
            - Name: VAR1
              Value: val1
          Essential: 'true'
          Image: 725827686899.dkr.ecr.ap-south-1.amazonaws.com/dummy-repo:master
          LogConfiguration:
            LogDriver: awslogs
            Options:
              awslogs-group: staging-logs
              awslogs-region: ap-south-1
              awslogs-stream-prefix: DummyRunSidekiqsh
          MemoryReservation: 1000
          Name: DummyRunSidekiqshContainer
      Family: DummyRunSidekiqshFamily
      TaskRoleArn: !Ref 'DummyRunSidekiqshRole'
    Type: AWS::ECS::TaskDefinition
  DummyTaskDefinition:
    Properties:
      ContainerDefinitions:
        - Cpu: 0
          Environment:
            - Name: VAR1
              Value: val1
          Essential: 'true'
          Image: 725827686899.dkr.ecr.ap-south-1.amazonaws.com/dummy-repo:master
          LogConfiguration:
            LogDriver: awslogs
            Options:
              awslogs-group: staging-logs
              awslogs-region: ap-south-1
              awslogs-stream-prefix: Dummy
          MemoryReservation: 1000
          Name: DummyContainer
          PortMappings:
            - ContainerPort: 7003
      Family: DummyFamily
      TaskRoleArn: !Ref 'DummyRole'
    Type: AWS::ECS::TaskDefinition
  ECSServiceRole:
    Properties:
      AssumeRolePolicyDocument:
        Statement:
          - Action:
              - sts:AssumeRole
            Effect: Allow
            Principal:
              Service:
                - ecs.amazonaws.com
      ManagedPolicyArns:
        - arn:aws:iam::aws:policy/service-role/AmazonEC2ContainerServiceRole
      Path: /
      RoleName: !Sub 'ecs-svc-${AWS::StackName}-${AWS::Region}'
    Type: AWS::IAM::Role
  EcsHighCPUAlarmDummy:
    Properties:
      AlarmActions:
        - !Ref 'NotificationSnsArn'
      AlarmDescription: Alarm if CPU too high or metric disappears indicating instance
        is down
      ComparisonOperator: GreaterThanThreshold
      Dimensions:
        - Name: ClusterName
          Value: cluster-staging
        - Name: ServiceName
          Value: !GetAtt 'Dummy.Name'
      EvaluationPeriods: 1
      MetricName: CPUUtilization
      Namespace: AWS/ECS
      OKActions:
        - !Ref 'NotificationSnsArn'
      Period: 300
      Statistic: Average
      Threshold: '80'
    Type: AWS::CloudWatch::Alarm
  EcsHighCPUAlarmDummyRunSidekiqsh:
    Properties:
      AlarmActions:
        - !Ref 'NotificationSnsArn'
      AlarmDescription: Alarm if CPU too high or metric disappears indicating instance
        is down
      ComparisonOperator: GreaterThanThreshold
      Dimensions:
        - Name: ClusterName
          Value: cluster-staging
        - Name: ServiceName
          Value: !GetAtt 'DummyRunSidekiqsh.Name'
      EvaluationPeriods: 1
      MetricName: CPUUtilization
      Namespace: AWS/ECS
      OKActions:
        - !Ref 'NotificationSnsArn'
      Period: 300
      Statistic: Average
      Threshold: '80'
    Type: AWS::CloudWatch::Alarm
  EcsHighMemoryAlarmDummy:
    Properties:
      AlarmActions:
        - !Ref 'NotificationSnsArn'
      AlarmDescription: Alarm if memory too high or metric disappears indicating instance
        is down
      ComparisonOperator: GreaterThanThreshold
      Dimensions:
        - Name: ClusterName
          Value: cluster-staging
        - Name: ServiceName
          Value: !GetAtt 'Dummy.Name'
      EvaluationPeriods: 1
      MetricName: MemoryUtilization
      Namespace: AWS/ECS
      OKActions:
        - !Ref 'NotificationSnsArn'
      Period: 300
      Statistic: Average
      Threshold: '80'
    Type: AWS::CloudWatch::Alarm
  EcsHighMemoryAlarmDummyRunSidekiqsh:
    Properties:
      AlarmActions:
        - !Ref 'NotificationSnsArn'
      AlarmDescription: Alarm if memory too high or metric disappears indicating instance
        is down
      ComparisonOperator: GreaterThanThreshold
      Dimensions:
        - Name: ClusterName
          Value: cluster-staging
        - Name: ServiceName
          Value: !GetAtt 'DummyRunSidekiqsh.Name'
      EvaluationPeriods: 1
      MetricName: MemoryUtilization
      Namespace: AWS/ECS
      OKActions:
        - !Ref 'NotificationSnsArn'
      Period: 300
      Statistic: Average
      Threshold: '80'
    Type: AWS::CloudWatch::Alarm
  EcsNoRunningTasksAlarmDummy:
    Properties:
      AlarmActions:
        - !Ref 'NotificationSnsArn'
      AlarmDescription: Alarm if the task count goes to zero, denoting service is
        down
      ComparisonOperator: LessThanThreshold
      Dimensions:
        - Name: ClusterName
          Value: cluster-staging
        - Name: ServiceName
          Value: !GetAtt 'Dummy.Name'
      EvaluationPeriods: 1
      MetricName: CPUUtilization
      Namespace: AWS/ECS
      OKActions:
        - !Ref 'NotificationSnsArn'
      Period: 60
      Statistic: SampleCount
      Threshold: '1'
      TreatMissingData: breaching
    Type: AWS::CloudWatch::Alarm
  EcsNoRunningTasksAlarmDummyRunSidekiqsh:
    Properties:
      AlarmActions:
        - !Ref 'NotificationSnsArn'
      AlarmDescription: Alarm if the task count goes to zero, denoting service is
        down
      ComparisonOperator: LessThanThreshold
      Dimensions:
        - Name: ClusterName
          Value: cluster-staging
        - Name: ServiceName
          Value: !GetAtt 'DummyRunSidekiqsh.Name'
      EvaluationPeriods: 1
      MetricName: CPUUtilization
      Namespace: AWS/ECS
      OKActions:
        - !Ref 'NotificationSnsArn'
      Period: 60
      Statistic: SampleCount
      Threshold: '1'
      TreatMissingData: breaching
    Type: AWS::CloudWatch::Alarm
  ElbHTTPCodeELB5xxAlarmDummy:
    Properties:
      AlarmActions:
        - !Ref 'NotificationSnsArn'
      AlarmDescription: Triggers if 5xx response originated from load balancer
      ComparisonOperator: GreaterThanOrEqualToThreshold
      Dimensions:
        - Name: LoadBalancer
          Value: !GetAtt 'ALBDummy.LoadBalancerFullName'
      EvaluationPeriods: 1
      MetricName: HTTPCode_ELB_5XX_Count
      Namespace: AWS/ApplicationELB
      OKActions:
        - !Ref 'NotificationSnsArn'
      Period: 60
      Statistic: Sum
      Threshold: '3'
      TreatMissingData: notBreaching
    Type: AWS::CloudWatch::Alarm
  ElbRejectedConnectionsAlarmDummy:
    Properties:
      AlarmActions:
        - !Ref 'NotificationSnsArn'
      AlarmDescription: Triggers if load balancer has rejected connections because
        the load balancer had reached its maximum number of connections.
      ComparisonOperator: GreaterThanOrEqualToThreshold
      Dimensions:
        - Name: LoadBalancer
          Value: !GetAtt 'ALBDummy.LoadBalancerFullName'
      EvaluationPeriods: 1
      MetricName: RejectedConnectionCount
      Namespace: AWS/ApplicationELB
      OKActions:
        - !Ref 'NotificationSnsArn'
      Period: 60
      Statistic: Sum
      Threshold: '1'
      TreatMissingData: notBreaching
    Type: AWS::CloudWatch::Alarm
  ElbUnhealthyHostAlarmDummy:
    Properties:
      AlarmActions:
        - !Ref 'NotificationSnsArn'
      AlarmDescription: Triggers if any host is marked unhealthy
      ComparisonOperator: GreaterThanOrEqualToThreshold
      Dimensions:
        - Name: LoadBalancer
          Value: !GetAtt 'ALBDummy.LoadBalancerFullName'
      EvaluationPeriods: 1
      MetricName: UnHealthyHostCount
      Namespace: AWS/ApplicationELB
      OKActions:
        - !Ref 'NotificationSnsArn'
      Period: 60
      Statistic: Sum
      Threshold: '1'
      TreatMissingData: notBreaching
    Type: AWS::CloudWatch::Alarm
  LoadBalancerRedirectionListenerDummy:
    Properties:
      DefaultActions:
          - RedirectConfig:
              Port: '443'
              Protocol: HTTPS
              StatusCode: HTTP_301
            Type: "redirect"
      LoadBalancerArn: !Ref 'ALBDummy'
      Port: 80
      Protocol: HTTP
    Type: AWS::ElasticLoadBalancingV2::Listener
  SGstagingDummy:
    Properties:
      GroupDescription: !Sub 'Dummy-alb-sg'
      GroupName: staging-Dummy
      SecurityGroupIngress:
        - CidrIp: '0.0.0.0/0'
          FromPort: 80
          IpProtocol: TCP
          ToPort: 80
        - CidrIp: '0.0.0.0/0'
          FromPort: 443
          IpProtocol: TCP
          ToPort: 443
      VpcId: !Ref 'VPC'
    Type: AWS::EC2::SecurityGroup
  SslLoadBalancerListenerDummy:
    Properties:
      Certificates:
        - CertificateArn: arn:aws:acm:ap-south-1:725827686899:certificate/380232d3-d868-4ce3-a43d-211cdfd39d26
      DefaultActions:
        - TargetGroupArn: !Ref 'TargetGroupDummy'
          Type: forward
      LoadBalancerArn: !Ref 'ALBDummy'
      Port: 443
      Protocol: HTTPS
      SslPolicy: ELBSecurityPolicy-FS-1-2-Res-2019-08
    Type: AWS::ElasticLoadBalancingV2::Listener
  TargetGroupDummy:
    Properties:
      HealthCheckIntervalSeconds: 30
      HealthCheckPath: /elb-check
      HealthCheckTimeoutSeconds: 10
      HealthyThresholdCount: 2
      Matcher:
        HttpCode: 200-399
      Port: 7003
      Protocol: HTTP
      TargetGroupAttributes:
        - Key: deregistration_delay.timeout_seconds
          Value: '30'
      UnhealthyThresholdCount: 3
      VpcId: !Ref 'VPC'
    Type: AWS::ElasticLoadBalancingV2::TargetGroup<|MERGE_RESOLUTION|>--- conflicted
+++ resolved
@@ -1,11 +1,7 @@
 Outputs:
   CloudliftOptions:
     Description: Options used with cloudlift when building this service
-<<<<<<< HEAD
-    Value: '{"cloudlift_version": "1.3.0", "services": {"Dummy": {"memory_reservation": 1000, "command": null, "http_interface": {"internal": false, "container_port": 7003, "restrict_access_to": ["0.0.0.0/0"], "health_check_path": "/elb-check"}}, "DummyRunSidekiqsh": {"memory_reservation": 1000, "command": "./run-sidekiq.sh"}}}'
-=======
     Value: '{"cloudlift_version": "1.3.1", "services": {"Dummy": {"memory_reservation": 1000, "command": null, "http_interface": {"internal": false, "container_port": 7003, "restrict_access_to": ["0.0.0.0/0"], "health_check_path": "/elb-check"}}, "DummyRunSidekiqsh": {"memory_reservation": 1000, "command": "./run-sidekiq.sh"}}}'
->>>>>>> fdac83fb
   DummyEcsServiceName:
     Description: 'The ECS name which needs to be entered'
     Value: !GetAtt 'Dummy.Name'
