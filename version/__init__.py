<<<<<<< HEAD
VERSION = '1.2.0'
=======
VERSION = '1.1.3'
>>>>>>> e28af223
<|MERGE_RESOLUTION|>--- conflicted
+++ resolved
@@ -1,5 +1 @@
-<<<<<<< HEAD
-VERSION = '1.2.0'
-=======
-VERSION = '1.1.3'
->>>>>>> e28af223
+VERSION = '1.2.0'