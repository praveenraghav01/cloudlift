import json
import re

from cfn_flip import to_yaml
from stringcase import camelcase, pascalcase
from troposphere import (Base64, FindInMap, Output, Parameter, Ref, Sub,
                         cloudformation, Export, GetAtt, Tags)
from troposphere.autoscaling import (AutoScalingGroup, LaunchTemplateSpecification, NotificationConfigurations,
                                     ScalingPolicy, MixedInstancesPolicy, LaunchTemplateOverrides, InstancesDistribution )
from troposphere.autoscaling import LaunchTemplate as ASGLaunchTemplate
from troposphere.cloudwatch import Alarm, MetricDimension
from troposphere.ec2 import (VPC, InternetGateway, NatGateway, Route,
                             RouteTable, SecurityGroup, Subnet,
                             SubnetRouteTableAssociation, VPCGatewayAttachment,SecurityGroupIngress,
                             LaunchTemplateData, LaunchTemplate, IamInstanceProfile, LaunchTemplateBlockDeviceMapping, EBSBlockDevice)
from troposphere.ecs import Cluster
from troposphere.elasticache import SubnetGroup as ElastiCacheSubnetGroup
from troposphere.iam import InstanceProfile, Role
from troposphere.logs import LogGroup
from troposphere.policies import (AutoScalingRollingUpdate, CreationPolicy,
                                  ResourceSignal)
from troposphere.rds import DBSubnetGroup
from troposphere.servicediscovery import PrivateDnsNamespace

from cloudlift.config import DecimalEncoder
from cloudlift.config import get_client_for, get_region_for_environment
from cloudlift.deployment.template_generator import TemplateGenerator
from cloudlift.version import VERSION
from cloudlift.config.logging import log_warning


class ClusterTemplateGenerator(TemplateGenerator):
    """
        This class generates CloudFormation template for a environment cluster
    """

    def __init__(self, environment, environment_configuration, desired_instances=None):
        super(ClusterTemplateGenerator, self).__init__(environment)
        self.configuration = environment_configuration
        self.desired_instances = desired_instances
        if not 'spot_min_instances' in self.configuration['cluster']:
            self.configuration['cluster']['spot_min_instances'] = 0
        if not 'spot_max_instances' in self.configuration['cluster']:
            self.configuration['cluster']['spot_max_instances'] = 0
        if not 'allocation_strategy' in self.configuration['cluster']:
            self.configuration['cluster']['allocation_strategy'] = 'capacity-optimized'
        self.private_subnets = []
        self.public_subnets = []
        self._get_availability_zones()
        self.team_name = (self.notifications_arn.split(':')[-1])

    def generate_cluster(self):
        self.__validate_parameters()
        self._setup_network(
            self.configuration['vpc']['cidr'],
            self.configuration['vpc']['subnets'],
            self.configuration['vpc']['nat-gateway']['elastic-ip-allocation-id'],
        )
        self._create_log_group()
        self._setup_cloudmap()
        self._add_cluster_outputs()
        self._add_cluster_parameters()
        self._add_mappings()
        self._add_metadata()
        self._add_cluster()
        return to_yaml(json.dumps(self.template.to_dict(), cls=DecimalEncoder))

    def _setup_cloudmap(self):
        self.cloudmap = PrivateDnsNamespace(
            camelcase("{self.env}Cloudmap".format(**locals())),
            Name=Ref('AWS::StackName'),
            Vpc=Ref(self.vpc),
            Tags=Tags(
                {'category': 'services'},
                {'environment': self.env},
                {'Team': self.team_name},
                {'Name': Ref('AWS::StackName')}
            )
        )
        self.template.add_resource(self.cloudmap)
        return None

    def _get_availability_zones(self):
        client = get_client_for('ec2', self.env)
        aws_azs = client.describe_availability_zones()['AvailabilityZones']
        self.availability_zones = [
            zone['ZoneName'] for zone in aws_azs
        ][:2]

    def __validate_parameters(self):
        # TODO validate CIDR
        # TODO
        return False

    # TODO: clean up
    def _setup_network(self, cidr_block, subnet_configs, eip_allocation_id):
        self._create_vpc(cidr_block)
        self._create_public_network(subnet_configs['public'])
        self._create_private_network(
            subnet_configs['private'],
            eip_allocation_id
        )
        self._create_database_subnet_group()

    def _create_vpc(self, cidr_block):
        self.vpc = VPC(
            camelcase("{self.env}Vpc".format(**locals())),
            CidrBlock=cidr_block,
            EnableDnsSupport=True,
            EnableDnsHostnames=True,
            InstanceTenancy='default',
            Tags=[
                {'Key': 'category', 'Value': 'services'},
                {'Key': 'environment', 'Value': self.env},
                {'Key': 'Team', 'Value': self.team_name},
                {'Key': 'Name', 'Value': "{self.env}-vpc".format(**locals())}]
        )
        self.template.add_resource(self.vpc)
        self.internet_gateway = InternetGateway(
            camelcase("{self.env}Ig".format(**locals())),
            Tags=[
                {
                    'Key': 'Name',
                    'Value': "{self.env}-internet-gateway".format(**locals())
                },
                {'Key': 'environment', 'Value': self.env},
                {'Key': 'Team', 'Value': self.team_name}
            ]
        )
        self.template.add_resource(self.internet_gateway)
        vpc_gateway_attachment = VPCGatewayAttachment(
            camelcase("{self.env}Attachment".format(**locals())),
            InternetGatewayId=Ref(self.internet_gateway),
            VpcId=Ref(self.vpc)
        )
        self.template.add_resource(vpc_gateway_attachment)
        return None

    def _create_public_network(self, subnet_configs):
        public_route_table = RouteTable(
            camelcase("{self.env}Public".format(**locals())),
            VpcId=Ref(self.vpc),
            Tags=[
                {
                    'Key': 'Name',
                    'Value': "{self.env}-public".format(**locals())
                },
                {'Key': 'environment', 'Value': self.env},
                {'Key': 'Team', 'Value': self.team_name}
            ],
            DependsOn=self.vpc.title)
        self.template.add_resource(public_route_table)
        subnet_count = 0
        for subnet_title, subnet_config in subnet_configs.items():
            subnet_count += 1
            if subnet_count % 2 == 0:
                availability_zone = self.availability_zones[0]
            else:
                availability_zone = self.availability_zones[1]

            subnet_title = camelcase("{self.env}Public".format(**locals())) + \
                pascalcase(re.sub('[^a-zA-Z0-9*]', '', subnet_title))
            subnet_name = "{self.env}-public-{subnet_count}".format(**locals())
            subnet = Subnet(
                subnet_title,
                AvailabilityZone=availability_zone,
                CidrBlock=subnet_config['cidr'],
                VpcId=Ref(self.vpc),
                MapPublicIpOnLaunch=True,
                Tags=[
                    {'Key': 'Name', 'Value': subnet_name},
                    {'Key': 'environment', 'Value': self.env},
                    {'Key': 'Team', 'Value': self.team_name}
                ]
            )
            self.public_subnets.append(subnet)
            self.template.add_resource(subnet)
            subnet_route_table_association = SubnetRouteTableAssociation(
                camelcase("{self.env}PublicSubnet{subnet_count}Assoc".format(**locals())),
                RouteTableId=Ref(public_route_table),
                SubnetId=Ref(subnet)
            )
            self.template.add_resource(subnet_route_table_association)

        internet_gateway_route = Route(
            camelcase("{self.env}IgRoute".format(**locals())),
            DestinationCidrBlock='0.0.0.0/0',
            GatewayId=Ref(self.internet_gateway),
            RouteTableId=Ref(public_route_table)
        )
        self.template.add_resource(internet_gateway_route)
        return None

    def _create_private_network(self, subnet_configs, eip_allocation_id):
        private_route_table = RouteTable(
            camelcase("{self.env}Private".format(**locals())),
            VpcId=Ref(self.vpc),
            Tags=[
                {
                    'Key': 'Name',
                    'Value': "{self.env}-private".format(**locals())
                },
                {'Key': 'environment', 'Value': self.env},
                {'Key': 'Team', 'Value': self.team_name}
            ]
        )
        self.template.add_resource(private_route_table)
        subnet_count = 0
        for subnet_title, subnet_config in subnet_configs.items():
            subnet_count += 1
            if subnet_count % 2 == 0:
                availability_zone = self.availability_zones[0]
            else:
                availability_zone = self.availability_zones[1]
            subnet_title = camelcase("{self.env}Private".format(**locals())) + \
                pascalcase(re.sub('[^a-zA-Z0-9*]', '', subnet_title))
            subnet_name = "{self.env}-private-{subnet_count}".format(**locals())
            subnet = Subnet(
                subnet_title,
                AvailabilityZone=availability_zone,
                CidrBlock=subnet_config['cidr'],
                VpcId=Ref(self.vpc),
                MapPublicIpOnLaunch=False,
                Tags=[
                    {'Key': 'Name', 'Value': subnet_name},
                    {'Key': 'environment', 'Value': self.env},
                    {'Key': 'Team', 'Value': self.team_name}
                ]
            )
            self.private_subnets.append(subnet)
            self.template.add_resource(subnet)
            subnet_route_table_association = SubnetRouteTableAssociation(
                camelcase("{self.env}PrivateSubnet{subnet_count}Assoc".format(
                    **locals())),
                RouteTableId=Ref(private_route_table),
                SubnetId=Ref(subnet)
            )
            self.template.add_resource(subnet_route_table_association)

        nat_gateway = NatGateway(
            camelcase("{self.env}Nat".format(**locals())),
            AllocationId=eip_allocation_id,
            SubnetId=Ref(self.public_subnets[0]),
            Tags=[
                {
                    'Key': 'Name',
                    'Value': "{self.env}-nat-gateway".format(**locals())
                },
                {'Key': 'environment', 'Value': self.env},
                {'Key': 'Team', 'Value': self.team_name}
            ]
        )
        self.template.add_resource(nat_gateway)
        nat_gateway_route = Route(
            camelcase("{self.env}NatRoute".format(**locals())),
            DestinationCidrBlock='0.0.0.0/0',
            NatGatewayId=Ref(nat_gateway),
            RouteTableId=Ref(private_route_table)
        )
        self.template.add_resource(nat_gateway_route)
        return None

    def _create_database_subnet_group(self):
        database_subnet_group = DBSubnetGroup(
            "DBSubnetGroup",
            DBSubnetGroupName="{self.env}-subnet".format(**locals()),
            Tags=[
                {'Key': 'category', 'Value': 'services'},
                {'Key': 'environment', 'Value': self.env},
                {'Key': 'Team', 'Value': self.team_name}
            ],
            DBSubnetGroupDescription="{self.env} subnet group".format(
                **locals()),
            SubnetIds=[Ref(subnet) for subnet in self.private_subnets]
        )
        self.template.add_resource(database_subnet_group)
        elasticache_subnet_group = ElastiCacheSubnetGroup(
            "ElasticacheSubnetGroup",
            CacheSubnetGroupName="{self.env}-subnet".format(**locals()),
            Description="{self.env} subnet group".format(**locals()),
            SubnetIds=[Ref(subnet) for subnet in self.private_subnets]
        )
        self.template.add_resource(elasticache_subnet_group)

    def _create_log_group(self):
        log_group = LogGroup(
            camelcase("{self.env}LogGroup".format(**locals())),
            LogGroupName="{self.env}-logs".format(**locals()),
            RetentionInDays=365
        )
        self.template.add_resource(log_group)
        return None

    def _create_notification_sns(self):
        return None

    def _add_instance_profile(self):
        role_name = Sub('ecs-${AWS::StackName}-${AWS::Region}')
        assume_role_policy = {
            u'Statement': [
                {
                    u'Action': [
                        u'sts:AssumeRole'
                    ],
                    u'Effect': u'Allow',
                    u'Principal': {
                        u'Service': [
                            u'ec2.amazonaws.com'
                        ]
                    }
                }
            ]
        }
        ecs_role = Role(
            'ECSRole',
            Path='/',
            ManagedPolicyArns=[
                'arn:aws:iam::aws:policy/service-role/AmazonEC2ContainerServiceforEC2Role',
                'arn:aws:iam::aws:policy/AmazonDynamoDBReadOnlyAccess',
                'arn:aws:iam::aws:policy/service-role/AmazonEC2RoleforSSM'
            ],
            RoleName=role_name,
            AssumeRolePolicyDocument=assume_role_policy
        )
        self.template.add_resource(ecs_role)
        instance_profile = InstanceProfile(
            "InstanceProfile",
            Path='/',
            Roles=[
                Ref(ecs_role)
            ]
        )
        self.template.add_resource(instance_profile)
        return instance_profile

    def _add_cluster(self):
        cluster = Cluster('Cluster', ClusterName=Ref('AWS::StackName'))
        self.template.add_resource(cluster)
        self._add_ec2_auto_scaling()
        self._add_cluster_alarms(cluster)
        return cluster

    def _add_cluster_alarms(self, cluster):
        cluster_high_cpu_alarm = Alarm(
            'ClusterHighCPUAlarm',
            EvaluationPeriods=1,
            Dimensions=[
                MetricDimension(Name='ClusterName', Value=Ref(cluster))
            ],
            AlarmActions=[
                Ref(self.notification_sns_arn)
            ],
            AlarmDescription='Alarm if CPU is too high for cluster.',
            Namespace='AWS/ECS',
            Period=300,
            ComparisonOperator='GreaterThanThreshold',
            Statistic='Average',
            Threshold='60',
            MetricName='CPUUtilization'
        )
        self.template.add_resource(cluster_high_cpu_alarm)
        cluster_high_memory_alarm = Alarm(
            'ClusterHighMemoryAlarm',
            EvaluationPeriods=1,
            Dimensions=[
                MetricDimension(Name='ClusterName', Value=Ref(cluster))
            ],
            AlarmActions=[
                Ref(self.notification_sns_arn)
            ],
            AlarmDescription='Alarm if memory is too high for cluster.',
            Namespace='AWS/ECS',
            Period=300,
            ComparisonOperator='GreaterThanThreshold',
            Statistic='Average',
            Threshold='60',
            MetricName='MemoryUtilization'
        )
        self.template.add_resource(cluster_high_memory_alarm)

        self.cluster_high_memory_reservation_user_notification_alarm = Alarm(
            'ClusterHighMemoryReservationUserNotifcationAlarm',
            EvaluationPeriods=3,
            Dimensions=[
                MetricDimension(Name='ClusterName', Value=Ref(cluster))
            ],
            AlarmActions=[
                Ref(self.notification_sns_arn)
            ],
            OKActions=[
                Ref(self.notification_sns_arn)
            ],
            AlarmDescription='Alarm if memory reservation is over 75% \
                for cluster for 15 minutes.',
            Namespace='AWS/ECS',
            Period=300,
            ComparisonOperator='GreaterThanThreshold',
            Statistic='Average',
            Threshold='75',
            MetricName='MemoryReservation'
        )
        self.template.add_resource(
            self.cluster_high_memory_reservation_user_notification_alarm)

    def _add_ec2_auto_scaling(self):
        instance_profile = self._add_instance_profile()
        self.sg_alb = SecurityGroup(
            "SecurityGroupAlb",
            VpcId=Ref(self.vpc),
            GroupDescription=Sub("${AWS::StackName}-alb")
        )
        self.template.add_resource(self.sg_alb)
        self.sg_hosts = SecurityGroup(
            "SecurityGroupEc2Hosts",
            SecurityGroupIngress=[
                {
                    'SourceSecurityGroupId': Ref(self.sg_alb),
                    'IpProtocol': -1
                }
            ],
            VpcId=Ref(self.vpc),
            GroupDescription=Sub("${AWS::StackName}-hosts")
        )
        self.template.add_resource(self.sg_hosts)

        sg_host_ingress= SecurityGroupIngress(
            "SecurityEc2HostsIngress",
            SourceSecurityGroupId = Ref(self.sg_hosts),
            IpProtocol = "-1",
            GroupId = Ref(self.sg_hosts),
            FromPort = "-1",
            ToPort = "-1"
        )
        self.template.add_resource(sg_host_ingress)

        database_security_group = SecurityGroup(
            "SecurityGroupDatabases",
            SecurityGroupIngress=[
                {
                    'SourceSecurityGroupId': Ref(self.sg_hosts),
                    'IpProtocol': -1
                }
            ],
            VpcId=Ref(self.vpc),
            GroupDescription=Sub("${AWS::StackName}-databases")
        )
        self.template.add_resource(database_security_group)
        deployment_types = ['OnDemand', 'Spot']
        for deployment_type in deployment_types:
            lc_metadata_override = ''
            if deployment_type == 'Spot':
                lc_metadata_override = '\n'.join([
                    'echo ECS_ENABLE_SPOT_INSTANCE_DRAINING=true >> /etc/ecs/ecs.config',
                ])
            user_data = Base64(Sub('\n'.join([
                "#!/bin/bash",
                "yum update -y",
                "yum install -y aws-cfn-bootstrap",
                "/opt/aws/bin/cfn-init -v --region ${AWS::Region} --stack ${AWS::StackName} --resource LaunchTemplate"+deployment_type,
                "/opt/aws/bin/cfn-signal -e $? --region ${AWS::Region} --stack ${AWS::StackName} --resource AutoScalingGroup"+deployment_type,
                "yum install -y https://s3.amazonaws.com/ec2-downloads-windows/SSMAgent/latest/linux_amd64/amazon-ssm-agent.rpm",
                "systemctl enable amazon-ssm-agent",
                "systemctl start amazon-ssm-agent",
                ""])))
            lc_metadata = cloudformation.Init({
                "config": cloudformation.InitConfig(
                    files=cloudformation.InitFiles({
                        "/etc/cfn/cfn-hup.conf": cloudformation.InitFile(
                            content=Sub(
                                '\n'.join([
                                        '[main]',
                                        'stack=${AWS::StackId}',
                                        'region=${AWS::Region}',
                                        ''
                                    ])
                                ),
                            mode='256',  # TODO: Why 256
                            owner="root",
                            group="root"
                        ),
                        "/etc/cfn/hooks.d/cfn-auto-reloader.conf": cloudformation.InitFile(
                            content=Sub(
                                '\n'.join([
                                    '[cfn-auto-reloader-hook]',
                                    'triggers=post.update',
                                    'path=Resources.ContainerInstances.Metadata.AWS::CloudFormation::Init',
                                    'action=/opt/aws/bin/cfn-init -v --region ${AWS::Region} --stack ${AWS::StackName} --resource LaunchTemplate'+deployment_type,
                                    ''
                                ])
                            ),
                        ),
                    "/etc/dnsmasq.conf": cloudformation.InitFile(
                        content=Sub(
                            '\n'.join([
                                '# Server Configuration',
                                'listen-address=127.0.0.1',
                                'port=53',
                                'bind-interfaces',
                                'user=dnsmasq',
                                'group=dnsmasq',
                                'pid-file=/var/run/dnsmasq.pid',
                                '# Name resolution options',
                                'resolv-file=/etc/resolv.dnsmasq',
                                'cache-size=500',
                                'neg-ttl=60',
                                'domain-needed',
                                'bogus-priv',
                            ])
                        ),
                    )
                }),
<<<<<<< HEAD
                services={
                    "sysvinit": cloudformation.InitServices({
                        "cfn-hup": cloudformation.InitService(
                            enabled=True,
                            ensureRunning=True,
                            files=['/etc/cfn/cfn-hup.conf',
                                   '/etc/cfn/hooks.d/cfn-auto-reloader.conf']
                        )
                    })
                },
                commands={
                    '01_add_instance_to_cluster': {
                        'command': Sub(
                            'echo "ECS_CLUSTER=${Cluster}\nECS_RESERVED_MEMORY=256\nECS_AVAILABLE_LOGGING_DRIVERS=[\"awslogs\",\"fluentd\"]" > /etc/ecs/ecs.config'
                        )
                    },
                    '02_set_nameserver': {
                        'command': "INTERFACE=$(curl --silent http://169.254.169.254/latest/meta-data/network/interfaces/macs/ | head -n1); IS_IT_CLASSIC=$(curl --write-out %{http_code} --silent --output /dev/null http://169.254.169.254/latest/meta-data/network/interfaces/macs/${INTERFACE}/vpc-id); if [[ $IS_IT_CLASSIC == '404' ]]; then bash -c \"echo 'supersede domain-name-servers 127.0.0.1, 172.16.0.23;' >> /etc/dhcp/dhclient.conf && echo 'nameserver 172.16.0.23' > /etc/resolv.dnsmasq\"; else  bash -c \"echo 'supersede domain-name-servers 127.0.0.1, 169.254.169.253;' >> /etc/dhcp/dhclient.conf && echo 'nameserver 169.254.169.253' > /etc/resolv.dnsmasq\"; fi"
=======
                    services={
                        "sysvinit": cloudformation.InitServices({
                            "cfn-hup": cloudformation.InitService(
                                enabled=True,
                                ensureRunning=True,
                                files=['/etc/cfn/cfn-hup.conf',
                                    '/etc/cfn/hooks.d/cfn-auto-reloader.conf']
                            )
                        })
>>>>>>> f9c37e39
                    },
                    commands={
                        '01_add_instance_to_cluster': {
                            'command': Sub(
                                '\n'.join([
                                'echo ECS_CLUSTER=${Cluster} >> /etc/ecs/ecs.config',
                                'echo ECS_RESERVED_MEMORY=256 >> /etc/ecs/ecs.config',
                                'echo ECS_INSTANCE_ATTRIBUTES=\'{"deployment_type": "'+ deployment_type.lower() + '"}\' >> /etc/ecs/ecs.config',
                                lc_metadata_override,
                                 ]).strip()
                            )
                        },
                        '02_set_nameserver': {
                            'command': "INTERFACE=$(curl --silent http://169.254.169.254/latest/meta-data/network/interfaces/macs/ | head -n1); IS_IT_CLASSIC=$(curl --write-out %{http_code} --silent --output /dev/null http://169.254.169.254/latest/meta-data/network/interfaces/macs/${INTERFACE}/vpc-id); if [[ $IS_IT_CLASSIC == '404' ]]; then bash -c \"echo 'supersede domain-name-servers 127.0.0.1, 172.16.0.23;' >> /etc/dhcp/dhclient.conf && echo 'nameserver 172.16.0.23' > /etc/resolv.dnsmasq\"; else  bash -c \"echo 'supersede domain-name-servers 127.0.0.1, 169.254.169.253;' >> /etc/dhcp/dhclient.conf && echo 'nameserver 169.254.169.253' > /etc/resolv.dnsmasq\"; fi"
                        },
                        '03_install_dnsmasq_package': {
                            'command': 'yum install -y dnsmasq bind-utils'
                        },
                        '04_create_group': {
                            'command': 'groupadd -r dnsmasq'
                        },
                        '05_create_user': {
                            'command': 'useradd -r -g dnsmasq dnsmasq'
                        },
                        '06_add_locahost_nameserver': {
                            'command': "sed -i '/search ap-south-1.compute.internal/a nameserver 127.0.0.1' /etc/resolv.conf"
                        },
                        '07_enable_dnsmasq_service': {
                            'command': 'pidof systemd && systemctl restart dnsmasq.service || service dnsmasq restart'
                        },
                        '08_start_dnsmasq_service': {
                            'command': 'pidof systemd && systemctl enable  dnsmasq.service || chkconfig dnsmasq on'
                        },
                        '09_configure_dhclient': {
                            'command': 'bash -c "dhclient"'
                        }
            })})
            launch_template_data = LaunchTemplateData(
                'LaunchTemplateData',
                UserData=user_data,
                IamInstanceProfile=IamInstanceProfile(
                    Arn=GetAtt(instance_profile, 'Arn')
                ),
                SecurityGroupIds=[GetAtt(self.sg_hosts, 'GroupId')],
                ImageId=FindInMap("AWSRegionToAMI", Ref("AWS::Region"), "AMI"),
                KeyName=Ref(self.key_pair),
                BlockDeviceMappings=[
                    LaunchTemplateBlockDeviceMapping(
                        DeviceName="/dev/xvda",
                        Ebs=EBSBlockDevice(
                            VolumeType="gp3"
                        )
                    )
                ]
            )
            launch_template = LaunchTemplate(
                "LaunchTemplate"+deployment_type,
                LaunchTemplateData=launch_template_data,
                LaunchTemplateName=self.env + "-LaunchTemplate"+deployment_type,
                Metadata=lc_metadata
            )
            
            overrides_instances = []
            instance_types = self.configuration['cluster']['instance_type'].split(",")
            if deployment_type == 'OnDemand':
                overrides_instances.append(LaunchTemplateOverrides(InstanceType=str(instance_types[0])))
            elif deployment_type == 'Spot':
                for instance_type in instance_types:
                    overrides_instances.append(LaunchTemplateOverrides(InstanceType=str(instance_type)))
            # , PauseTime='PT15M', WaitOnResourceSignals=True, MaxBatchSize=1, MinInstancesInService=1)
            up = AutoScalingRollingUpdate('AutoScalingRollingUpdate')
            # TODO: clean up
            subnets = list(self.private_subnets)
            spot_instance_pools = {}
            if 'allocation_strategy' in self.configuration['cluster'] and self.configuration['cluster']['allocation_strategy'] == 'lowest-price':
                spot_instance_pools = {
                    'SpotInstancePools' : self.configuration['cluster']['spot_instance_pools']
                }
            self.auto_scaling_group = AutoScalingGroup(
                "AutoScalingGroup"+deployment_type,
                UpdatePolicy=up,
                DesiredCapacity=str(self.desired_instances if self.desired_instances is not None else Ref('OnDemandMinSize') if deployment_type == 'OnDemand' else Ref('SpotMinSize')),
                Tags=[
                    {
                        'PropagateAtLaunch': True,
                        'Value': Sub('${AWS::StackName} - ECS Host'),
                        'Key': 'Name'
                    },
                    {
                        'PropagateAtLaunch': True,
                        'Key': 'environment',
                        'Value': self.env
                    },
                    {'PropagateAtLaunch': True, 'Key': 'Team',
                        'Value': self.team_name}
                ],
                MinSize=Ref('OnDemandMinSize') if deployment_type == 'OnDemand' else Ref('SpotMinSize'),
                MaxSize=Ref('OnDemandMaxSize') if deployment_type == 'OnDemand' else Ref('SpotMaxSize'),
                VPCZoneIdentifier=[Ref(subnets.pop()), Ref(subnets.pop())],
                NotificationConfigurations=[
                    NotificationConfigurations(
                        NotificationTypes=[
                            "autoscaling:EC2_INSTANCE_LAUNCH_ERROR"],
                        TopicARN=Ref(self.notification_sns_arn)
                    )
                ],
                MixedInstancesPolicy=MixedInstancesPolicy(
                    LaunchTemplate=ASGLaunchTemplate(
                        LaunchTemplateSpecification=LaunchTemplateSpecification(
                            LaunchTemplateId=Ref(launch_template),
                            Version=GetAtt(launch_template, 'LatestVersionNumber')
                        ),
                        Overrides=overrides_instances
                    ),
                    InstancesDistribution=InstancesDistribution(
                        OnDemandBaseCapacity=0,
                        OnDemandPercentageAboveBaseCapacity=0 if deployment_type == 'Spot' else 100,
                        SpotAllocationStrategy="capacity-optimized" if deployment_type == 'OnDemand' else self.configuration['cluster']['allocation_strategy'],
                        **spot_instance_pools 
                    )
                ),
                CreationPolicy=CreationPolicy(
                    ResourceSignal=ResourceSignal(Timeout='PT15M')
                )
            )
            self.cluster_scaling_policy = ScalingPolicy(
                'AutoScalingPolicy'+deployment_type,
                AdjustmentType='ChangeInCapacity',
                AutoScalingGroupName=Ref(self.auto_scaling_group),
                Cooldown="300",
                PolicyType='SimpleScaling',
                ScalingAdjustment=1
            )
            ec2_hosts_high_cpu_alarm = Alarm(
                'Ec2HostsHighCPUAlarm'+deployment_type,
                EvaluationPeriods=1,
                Dimensions=[
                    MetricDimension(Name='AutoScalingGroupName',
                                    Value=Ref(self.auto_scaling_group))
                ],
                AlarmActions=[Ref(self.notification_sns_arn)],
                AlarmDescription='Alarm if CPU too high or metric disappears \
                    indicating instance is down',
                Namespace='AWS/EC2',
                Period=60,
                ComparisonOperator='GreaterThanThreshold',
                Statistic='Average',
                Threshold='60',
                MetricName='CPUUtilization'
            )
            self.cluster_high_memory_reservation_autoscale_alarm = Alarm(
                'ClusterHighMemoryReservationAlarm'+deployment_type,
                EvaluationPeriods=1,
                Dimensions=[
                    MetricDimension(Name='ClusterName',
                                    Value=Ref('AWS::StackName'))
                ],
                AlarmActions=[
                    Ref(self.cluster_scaling_policy)
                ],
                AlarmDescription='Alarm if memory reservation is over 75% \
                    for cluster.',
                Namespace='AWS/ECS',
                Period=300,
                ComparisonOperator='GreaterThanThreshold',
                Statistic='Average',
                Threshold='75',
                MetricName='MemoryReservation'
            )
            if 'spot_min_instances' in self.configuration['cluster'] and deployment_type == 'Spot' and self.configuration['cluster']['spot_min_instances'] == 0:
                log_warning("Skipping spot fleet")
            elif 'min_instances' in self.configuration['cluster'] and deployment_type == 'OnDemand' and self.configuration['cluster']['min_instances'] == 0:
                log_warning("Skipping on-demand fleet")
            else:
                self.template.add_resource(launch_template)
                self.template.add_resource(self.auto_scaling_group)
                self.template.add_resource(ec2_hosts_high_cpu_alarm)
                self.template.add_resource(self.cluster_scaling_policy)
                self.template.add_resource(self.cluster_high_memory_reservation_autoscale_alarm)

    def _add_cluster_parameters(self):
        self.template.add_parameter(Parameter(
            "Environment",
            Description='',
            Type="String",
            Default="")
        )
        self.key_pair = Parameter(
            "KeyPair", Description='', Type="AWS::EC2::KeyPair::KeyName", Default="")
        self.template.add_parameter(self.key_pair)
        self.template.add_parameter(Parameter(
            "OnDemandMinSize", Description='', Type="String", Default=str(self.configuration['cluster']['min_instances'])))
        self.template.add_parameter(Parameter(
            "OnDemandMaxSize", Description='', Type="String", Default=str(self.configuration['cluster']['max_instances'])))
        self.template.add_parameter(Parameter(
            "SpotMinSize", Description='', Type="String", Default=str(self.configuration['cluster']['spot_min_instances'])))
        self.template.add_parameter(Parameter(
            "SpotMaxSize", Description='', Type="String", Default=str(self.configuration['cluster']['spot_max_instances'])))
        self.notification_sns_arn = Parameter("NotificationSnsArn",
                                              Description='',
                                              Type="String",
                                              Default=self.notifications_arn)
        self.template.add_parameter(self.notification_sns_arn)
        self.template.add_parameter(Parameter(
            "InstanceTypes", Description='', Type="String", Default=str(self.configuration['cluster']['instance_type'])))

    def _add_mappings(self):
        # Pick from https://docs.aws.amazon.com/AmazonECS/latest/developerguide/al2ami.html
        ssm_client = get_client_for('ssm', self.env)
        ami_response = ssm_client.get_parameter(
            Name='/aws/service/ecs/optimized-ami/amazon-linux-2/recommended')
        ami_id = json.loads(ami_response['Parameter']['Value'])['image_id']
        region = get_region_for_environment(self.env)
        self.template.add_mapping('AWSRegionToAMI', {
            region: {"AMI": ami_id}
        })

    def _add_cluster_outputs(self):
        self._add_stack_outputs()
        metadata = {
            'env': self.env,
            'min_instances': str(self.configuration['cluster']['min_instances']),
            'max_instances': str(self.configuration['cluster']['max_instances']),
            'spot_min_instances': str(self.configuration['cluster']['spot_min_instances']),
            'spot_max_instances': str(self.configuration['cluster']['spot_max_instances']),
            'instance_types': self.configuration['cluster']['instance_type'],
            'key_name': self.configuration['cluster']['key_name'],
            'cloudlift_version': VERSION
        }
        self.template.add_output(Output(
            "CloudliftOptions",
            Description="Options used with cloudlift when building this cluster",
            Value=json.dumps(metadata))
        )
        self.template.add_output(Output(
            "VPC",
            Description="VPC in which environment is setup",
            Value=Ref(self.vpc))
        )
        private_subnets = list(self.private_subnets)
        self.template.add_output(Output(
            "PrivateSubnet1",
            Description="ID of the 1st subnet",
            Value=Ref(private_subnets.pop()))
        )
        self.template.add_output(Output(
            "PrivateSubnet2",
            Description="ID of the 2nd subnet",
            Value=Ref(private_subnets.pop()))
        )
        public_subnets = list(self.public_subnets)
        self.template.add_output(Output(
            "PublicSubnet1",
            Description="ID of the 1st subnet",
            Value=Ref(public_subnets.pop()))
        )
        self.template.add_output(Output(
            "PublicSubnet2",
            Description="ID of the 2nd subnet",
            Value=Ref(public_subnets.pop()))
        )
        if self.configuration['cluster']['spot_min_instances'] > 0:
            self.template.add_output(Output(
                "AutoScalingGroupSpot",
                Description="Spot AutoScaling group for ECS container instances",
                Value=Ref('AutoScalingGroupSpot'))
            )
        if self.configuration['cluster']['min_instances'] > 0:
            self.template.add_output(Output(
                "AutoScalingGroupOnDemand",
                Description="On-Demand AutoScaling group for ECS container instances",
                Value=Ref('AutoScalingGroupOnDemand'))
            )
        self.template.add_output(Output(
            "SecurityGroupAlb",
            Description="Security group ID for ALB",
            Value=Ref('SecurityGroupAlb'))
        )
        self.template.add_output(Output(
            "MinInstances",
            Description="Minimum on-demand instances in cluster",
            Value=str(self.configuration['cluster']['min_instances']))
        )
        self.template.add_output(Output(
            "MaxInstances",
            Description="Maximum on-demand instances in cluster",
            Value=str(self.configuration['cluster']['max_instances']))
        )
        self.template.add_output(Output(
            "SpotMinInstances",
            Description="Minimum spot instances in cluster",
            Value=str(self.configuration['cluster']['spot_min_instances']))
        )
        self.template.add_output(Output(
            "SpotMaxInstances",
            Description="Maximum spot instances in cluster",
            Value=str(self.configuration['cluster']['spot_max_instances']))
        )
        self.template.add_output(Output(
            "InstanceTypes",
            Description="EC2 instance type",
            Value=str(self.configuration['cluster']['instance_type']))
        )
        self.template.add_output(Output(
            "KeyName",
            Description="Key Pair name for accessing the instances",
            Value=str(self.configuration['cluster']['key_name']))
        )
        self.template.add_output(Output(
            "CloudmapId",
            Description="CloudMap Namespace ID for service discovery",
            Export=Export("{self.env}Cloudmap".format(**locals())),
            Value=GetAtt(self.cloudmap, 'Id'))
        )
        self.template.add_output(Output(
            "SecurityGroupEC2Host",
            Export=Export("{self.env}Ec2Host".format(**locals())),
            Description="EC2Host Security group ID",
            Value=Ref('SecurityGroupEc2Hosts'))
        )
        if 'ecs_instance_default_lifecycle_type' in self.configuration['cluster']:
            self.template.add_output(Output(
                "ECSClusterDefaultInstanceLifecycle",
                Export=Export("{self.env}ECSClusterDefaultInstanceLifecycle".format(**locals())),
                Description="Default instance type for ECS cluster",
                Value=str(self.configuration['cluster']['ecs_instance_default_lifecycle_type']))
            )


    def _add_metadata(self):
        self.template.set_metadata({
            'AWS::CloudFormation::Interface': {
                'ParameterGroups': [
                    {
                        'Label': {
                            'default': 'Cluster Configuration'
                        },
                        'Parameters': [
                            'KeyPair',
                            'Environment',
                            'OnDemandMinSize',
                            'OnDemandMaxSize',
                            'SpotMinSize',
                            'SpotMaxSize',
                            'InstanceTypes',
                            'VPC',
                            'Subnet1',
                            'Subnet2',
                            'NotificationSnsArn'
                        ]
                    },
                ],
                'ParameterLabels': {
                    'Environment': {
                        'default': 'Enter the environment e.g. dev or staging or sandbox or production'
                    },
                    'InstanceTypes': {
                        'default': 'Type of instance'
                    },
                    'KeyPair': {
                        'default': 'Select the key with which you want to login to the ec2 instances'},
                    'SpotMaxSize': {
                        'default': 'Max. no. of instances in Spot cluster'
                    },
                    'SpotMinSize': {
                        'default': 'Min. no. of instances in Spot cluster'
                    },
                    'OnDemandMinSize': {
                        'default': 'Min. no. of instances in On-Demand cluster'
                    },
                    'OnDemandMaxSize': {
                        'default': 'Max. no. of instances in On-Demand cluster'
                    },
                    'NotificationSnsArn': {
                        'default': 'The SNS topic to which notifications has to be triggered'
                    },
                    'Subnet1': {
                        'default': 'Enter the ID of the 1st subnet'
                    },
                    'Subnet2': {
                        'default': 'Enter the ID of the 2nd subnet'
                    },
                    'VPC': {
                        'default': 'Enter the VPC in which you want the environment to be setup'
                    },
                }
            }
        })<|MERGE_RESOLUTION|>--- conflicted
+++ resolved
@@ -509,26 +509,6 @@
                         ),
                     )
                 }),
-<<<<<<< HEAD
-                services={
-                    "sysvinit": cloudformation.InitServices({
-                        "cfn-hup": cloudformation.InitService(
-                            enabled=True,
-                            ensureRunning=True,
-                            files=['/etc/cfn/cfn-hup.conf',
-                                   '/etc/cfn/hooks.d/cfn-auto-reloader.conf']
-                        )
-                    })
-                },
-                commands={
-                    '01_add_instance_to_cluster': {
-                        'command': Sub(
-                            'echo "ECS_CLUSTER=${Cluster}\nECS_RESERVED_MEMORY=256\nECS_AVAILABLE_LOGGING_DRIVERS=[\"awslogs\",\"fluentd\"]" > /etc/ecs/ecs.config'
-                        )
-                    },
-                    '02_set_nameserver': {
-                        'command': "INTERFACE=$(curl --silent http://169.254.169.254/latest/meta-data/network/interfaces/macs/ | head -n1); IS_IT_CLASSIC=$(curl --write-out %{http_code} --silent --output /dev/null http://169.254.169.254/latest/meta-data/network/interfaces/macs/${INTERFACE}/vpc-id); if [[ $IS_IT_CLASSIC == '404' ]]; then bash -c \"echo 'supersede domain-name-servers 127.0.0.1, 172.16.0.23;' >> /etc/dhcp/dhclient.conf && echo 'nameserver 172.16.0.23' > /etc/resolv.dnsmasq\"; else  bash -c \"echo 'supersede domain-name-servers 127.0.0.1, 169.254.169.253;' >> /etc/dhcp/dhclient.conf && echo 'nameserver 169.254.169.253' > /etc/resolv.dnsmasq\"; fi"
-=======
                     services={
                         "sysvinit": cloudformation.InitServices({
                             "cfn-hup": cloudformation.InitService(
@@ -538,7 +518,6 @@
                                     '/etc/cfn/hooks.d/cfn-auto-reloader.conf']
                             )
                         })
->>>>>>> f9c37e39
                     },
                     commands={
                         '01_add_instance_to_cluster': {
@@ -546,6 +525,7 @@
                                 '\n'.join([
                                 'echo ECS_CLUSTER=${Cluster} >> /etc/ecs/ecs.config',
                                 'echo ECS_RESERVED_MEMORY=256 >> /etc/ecs/ecs.config',
+                                'echo ECS_AVAILABLE_LOGGING_DRIVERS=[\"awslogs\",\"fluentd\"]  >> /etc/ecs/ecs.config',
                                 'echo ECS_INSTANCE_ATTRIBUTES=\'{"deployment_type": "'+ deployment_type.lower() + '"}\' >> /etc/ecs/ecs.config',
                                 lc_metadata_override,
                                  ]).strip()
