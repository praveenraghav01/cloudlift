import json
import re
import pathlib

from cfn_flip import to_yaml
from stringcase import camelcase, pascalcase
from troposphere import (Base64, FindInMap, Output, Parameter, Ref, Sub,
<<<<<<< HEAD
                         cloudformation, GetAtt, Join)
=======
                         cloudformation, Export, GetAtt, Tags)
>>>>>>> fd56897b
from troposphere.autoscaling import (AutoScalingGroup, LaunchConfiguration,
                                     ScalingPolicy, LifecycleHook)
from troposphere.cloudwatch import Alarm, MetricDimension
from troposphere.ec2 import (VPC, InternetGateway, NatGateway, Route,
                             RouteTable, SecurityGroup, Subnet, SecurityGroupIngress,
                             SubnetRouteTableAssociation, VPCGatewayAttachment)
from troposphere.ecs import Cluster
from troposphere.elasticache import SubnetGroup as ElastiCacheSubnetGroup
from troposphere.iam import InstanceProfile, Role, PolicyType, Policy
from troposphere.logs import LogGroup
from troposphere.policies import (AutoScalingRollingUpdate, CreationPolicy,
                                  ResourceSignal)
from troposphere.rds import DBSubnetGroup
<<<<<<< HEAD
from troposphere.awslambda import Function, Code, MEMORY_VALUES, Permission
=======
from troposphere.servicediscovery import PrivateDnsNamespace

>>>>>>> fd56897b
from cloudlift.config import DecimalEncoder
from cloudlift.config import get_client_for, get_region_for_environment
from cloudlift.deployment.template_generator import TemplateGenerator
from cloudlift.version import VERSION
from troposphere.sns import Subscription, Topic, SubscriptionResource
from awacs.aws import Allow, Statement, Principal, PolicyDocument
from awacs.sts import AssumeRole


class ClusterTemplateGenerator(TemplateGenerator):
    """
        This class generates CloudFormation template for a environment cluster
    """

    def __init__(self, environment, environment_configuration, desired_instances=None):
        super(ClusterTemplateGenerator, self).__init__(environment)
        self.configuration = environment_configuration
        if desired_instances is None:
            self.desired_instances = self.configuration['cluster']['min_instances']
        else:
            self.desired_instances = desired_instances
        self.private_subnets = []
        self.public_subnets = []
        self._get_availability_zones()

    def generate_cluster(self):
        self.__validate_parameters()
        self._setup_network(
            self.configuration['vpc']['cidr'],
            self.configuration['vpc']['subnets'],
            self.configuration['vpc']['nat-gateway']['elastic-ip-allocation-id'],
        )
        self._create_log_group()
        self._setup_cloudmap()
        self._add_cluster_outputs()
        self._add_cluster_parameters()
        self._add_mappings()
        self._add_metadata()
        self._add_cluster()
        return to_yaml(json.dumps(self.template.to_dict(), cls=DecimalEncoder))

    def _setup_cloudmap(self):
        self.cloudmap = PrivateDnsNamespace(
            camelcase("{self.env}Cloudmap".format(**locals())),
            Name=Ref('AWS::StackName'),
            Vpc=Ref(self.vpc),
            Tags=Tags(
                {'category': 'services'},
                {'environment': self.env},
                {'Name': Ref('AWS::StackName')}
            )
        )
        self.template.add_resource(self.cloudmap)
        return None

    def _get_availability_zones(self):
        client = get_client_for('ec2', self.env)
        aws_azs = client.describe_availability_zones()['AvailabilityZones']
        self.availability_zones = [
            zone['ZoneName'] for zone in aws_azs
        ][:2]

    def __validate_parameters(self):
        # TODO validate CIDR
        # TODO
        return False

    # TODO: clean up
    def _setup_network(self, cidr_block, subnet_configs, eip_allocation_id):
        self._create_vpc(cidr_block)
        self._create_public_network(subnet_configs['public'])
        self._create_private_network(
            subnet_configs['private'],
            eip_allocation_id
        )
        self._create_database_subnet_group()

    def _create_vpc(self, cidr_block):
        self.vpc = VPC(
            camelcase("{self.env}Vpc".format(**locals())),
            CidrBlock=cidr_block,
            EnableDnsSupport=True,
            EnableDnsHostnames=True,
            InstanceTenancy='default',
            Tags=[
                {'Key': 'category', 'Value': 'services'},
                {'Key': 'environment', 'Value': self.env},
                {'Key': 'Name', 'Value': "{self.env}-vpc".format(**locals())}]
        )
        self.template.add_resource(self.vpc)
        self.internet_gateway = InternetGateway(
            camelcase("{self.env}Ig".format(**locals())),
            Tags=[
                {
                    'Key': 'Name',
                    'Value': "{self.env}-internet-gateway".format(**locals())
                },
                {'Key': 'environment', 'Value': self.env}
            ]
        )
        self.template.add_resource(self.internet_gateway)
        vpc_gateway_attachment = VPCGatewayAttachment(
            camelcase("{self.env}Attachment".format(**locals())),
            InternetGatewayId=Ref(self.internet_gateway),
            VpcId=Ref(self.vpc)
        )
        self.template.add_resource(vpc_gateway_attachment)
        return None

    def _create_public_network(self, subnet_configs):
        public_route_table = RouteTable(
            camelcase("{self.env}Public".format(**locals())),
            VpcId=Ref(self.vpc),
            Tags=[
                {
                    'Key': 'Name',
                    'Value': "{self.env}-public".format(**locals())
                },
                {'Key': 'environment', 'Value': self.env}
            ],
            DependsOn=self.vpc.title)
        self.template.add_resource(public_route_table)
        subnet_count = 0
        for subnet_title, subnet_config in subnet_configs.items():
            subnet_count += 1
            if subnet_count % 2 == 0:
                availability_zone = self.availability_zones[0]
            else:
                availability_zone = self.availability_zones[1]

            subnet_title = camelcase("{self.env}Public".format(**locals())) + \
                pascalcase(re.sub('[^a-zA-Z0-9*]', '', subnet_title))
            subnet_name = "{self.env}-public-{subnet_count}".format(**locals())
            subnet = Subnet(
                subnet_title,
                AvailabilityZone=availability_zone,
                CidrBlock=subnet_config['cidr'],
                VpcId=Ref(self.vpc),
                MapPublicIpOnLaunch=True,
                Tags=[
                    {'Key': 'Name', 'Value': subnet_name},
                    {'Key': 'environment', 'Value': self.env}
                ]
            )
            self.public_subnets.append(subnet)
            self.template.add_resource(subnet)
            subnet_route_table_association = SubnetRouteTableAssociation(
                camelcase("{self.env}PublicSubnet{subnet_count}Assoc".format(**locals())),
                RouteTableId=Ref(public_route_table),
                SubnetId=Ref(subnet)
            )
            self.template.add_resource(subnet_route_table_association)

        internet_gateway_route = Route(
            camelcase("{self.env}IgRoute".format(**locals())),
            DestinationCidrBlock='0.0.0.0/0',
            GatewayId=Ref(self.internet_gateway),
            RouteTableId=Ref(public_route_table)
        )
        self.template.add_resource(internet_gateway_route)
        return None

    def _create_private_network(self, subnet_configs, eip_allocation_id):
        private_route_table = RouteTable(
            camelcase("{self.env}Private".format(**locals())),
            VpcId=Ref(self.vpc),
            Tags=[
                {
                    'Key': 'Name',
                    'Value': "{self.env}-private".format(**locals())
                },
                {'Key': 'environment', 'Value': self.env}
            ]
        )
        self.template.add_resource(private_route_table)
        subnet_count = 0
        for subnet_title, subnet_config in subnet_configs.items():
            subnet_count += 1
            if subnet_count % 2 == 0:
                availability_zone = self.availability_zones[0]
            else:
                availability_zone = self.availability_zones[1]
            subnet_title = camelcase("{self.env}Private".format(**locals())) + \
                pascalcase(re.sub('[^a-zA-Z0-9*]', '', subnet_title))
            subnet_name = "{self.env}-private-{subnet_count}".format(**locals())
            subnet = Subnet(
                subnet_title,
                AvailabilityZone=availability_zone,
                CidrBlock=subnet_config['cidr'],
                VpcId=Ref(self.vpc),
                MapPublicIpOnLaunch=False,
                Tags=[
                    {'Key': 'Name', 'Value': subnet_name},
                    {'Key': 'environment', 'Value': self.env}
                ]
            )
            self.private_subnets.append(subnet)
            self.template.add_resource(subnet)
            subnet_route_table_association = SubnetRouteTableAssociation(
                camelcase("{self.env}PrivateSubnet{subnet_count}Assoc".format(
                    **locals())),
                RouteTableId=Ref(private_route_table),
                SubnetId=Ref(subnet)
            )
            self.template.add_resource(subnet_route_table_association)

        nat_gateway = NatGateway(
            camelcase("{self.env}Nat".format(**locals())),
            AllocationId=eip_allocation_id,
            SubnetId=Ref(self.public_subnets[0]),
            Tags=[
                {
                    'Key': 'Name',
                    'Value': "{self.env}-nat-gateway".format(**locals())
                },
                {'Key': 'environment', 'Value': self.env}
            ]
        )
        self.template.add_resource(nat_gateway)
        nat_gateway_route = Route(
            camelcase("{self.env}NatRoute".format(**locals())),
            DestinationCidrBlock='0.0.0.0/0',
            NatGatewayId=Ref(nat_gateway),
            RouteTableId=Ref(private_route_table)
        )
        self.template.add_resource(nat_gateway_route)
        return None

    def _create_database_subnet_group(self):
        database_subnet_group = DBSubnetGroup(
            "DBSubnetGroup",
            DBSubnetGroupName="{self.env}-subnet".format(**locals()),
            Tags=[
                {'Key': 'category', 'Value': 'services'},
                {'Key': 'environment', 'Value': self.env}
            ],
            DBSubnetGroupDescription="{self.env} subnet group".format(
                **locals()),
            SubnetIds=[Ref(subnet) for subnet in self.private_subnets]
        )
        self.template.add_resource(database_subnet_group)
        elasticache_subnet_group = ElastiCacheSubnetGroup(
            "ElasticacheSubnetGroup",
            CacheSubnetGroupName="{self.env}-subnet".format(**locals()),
            Description="{self.env} subnet group".format(**locals()),
            SubnetIds=[Ref(subnet) for subnet in self.private_subnets]
        )
        self.template.add_resource(elasticache_subnet_group)

    def _create_log_group(self):
        log_group = LogGroup(
            camelcase("{self.env}LogGroup".format(**locals())),
            LogGroupName="{self.env}-logs".format(**locals()),
            RetentionInDays=365
        )
        self.template.add_resource(log_group)
        return None

    def _create_notification_sns(self):
        return None

    def _add_instance_profile(self):
        role_name = Sub('ecs-${AWS::StackName}-${AWS::Region}')
        assume_role_policy = {
            u'Statement': [
                {
                    u'Action': [
                        u'sts:AssumeRole'
                    ],
                    u'Effect': u'Allow',
                    u'Principal': {
                        u'Service': [
                            u'ec2.amazonaws.com'
                        ]
                    }
                }
            ]
        }
        ecs_role = Role(
            'ECSRole',
            Path='/',
            ManagedPolicyArns=[
                'arn:aws:iam::aws:policy/service-role/AmazonEC2ContainerServiceforEC2Role',
                'arn:aws:iam::aws:policy/AmazonDynamoDBReadOnlyAccess',
                'arn:aws:iam::aws:policy/service-role/AmazonEC2RoleforSSM'
            ],
            RoleName=role_name,
            AssumeRolePolicyDocument=assume_role_policy
        )
        self.template.add_resource(ecs_role)
        instance_profile = InstanceProfile(
            "InstanceProfile",
            Path='/',
            Roles=[
                Ref(ecs_role)
            ]
        )
        self.template.add_resource(instance_profile)
        return instance_profile

    def _add_cluster(self):
        cluster = Cluster('Cluster', ClusterName=Ref('AWS::StackName'))
        self.template.add_resource(cluster)
        self._add_ec2_auto_scaling()
        self._add_instance_draining(cluster)
        self._add_cluster_alarms(cluster)
        return cluster

    def _add_cluster_alarms(self, cluster):
        ec2_hosts_high_cpu_alarm = Alarm(
            'Ec2HostsHighCPUAlarm',
            EvaluationPeriods=1,
            Dimensions=[
                MetricDimension(Name='AutoScalingGroupName',
                                Value=Ref(self.auto_scaling_group))
            ],
            AlarmActions=[Ref(self.notification_sns_arn)],
            AlarmDescription='Alarm if CPU too high or metric disappears \
indicating instance is down',
            Namespace='AWS/EC2',
            Period=60,
            ComparisonOperator='GreaterThanThreshold',
            Statistic='Average',
            Threshold='60',
            MetricName='CPUUtilization'
        )
        self.template.add_resource(ec2_hosts_high_cpu_alarm)
        cluster_high_cpu_alarm = Alarm(
            'ClusterHighCPUAlarm',
            EvaluationPeriods=1,
            Dimensions=[
                MetricDimension(Name='ClusterName', Value=Ref(cluster))
            ],
            AlarmActions=[
                Ref(self.notification_sns_arn)
            ],
            AlarmDescription='Alarm if CPU is too high for cluster.',
            Namespace='AWS/ECS',
            Period=300,
            ComparisonOperator='GreaterThanThreshold',
            Statistic='Average',
            Threshold='60',
            MetricName='CPUUtilization'
        )
        self.template.add_resource(cluster_high_cpu_alarm)
        cluster_high_memory_alarm = Alarm(
            'ClusterHighMemoryAlarm',
            EvaluationPeriods=1,
            Dimensions=[
                MetricDimension(Name='ClusterName', Value=Ref(cluster))
            ],
            AlarmActions=[
                Ref(self.notification_sns_arn)
            ],
            AlarmDescription='Alarm if memory is too high for cluster.',
            Namespace='AWS/ECS',
            Period=300,
            ComparisonOperator='GreaterThanThreshold',
            Statistic='Average',
            Threshold='60',
            MetricName='MemoryUtilization'
        )
        self.template.add_resource(cluster_high_memory_alarm)
        self.cluster_high_memory_reservation_autoscale_alarm = Alarm(
            'ClusterHighMemoryReservationAlarm',
            EvaluationPeriods=1,
            Dimensions=[
                MetricDimension(Name='ClusterName', Value=Ref(cluster))
            ],
            AlarmActions=[
                Ref(self.cluster_scaling_policy)
            ],
            AlarmDescription='Alarm if memory reservation is over 75% \
for cluster.',
            Namespace='AWS/ECS',
            Period=300,
            ComparisonOperator='GreaterThanThreshold',
            Statistic='Average',
            Threshold='75',
            MetricName='MemoryReservation'
        )
        self.template.add_resource(
            self.cluster_high_memory_reservation_autoscale_alarm)
        self.cluster_high_memory_reservation_user_notification_alarm = Alarm(
            'ClusterHighMemoryReservationUserNotifcationAlarm',
            EvaluationPeriods=3,
            Dimensions=[
                MetricDimension(Name='ClusterName', Value=Ref(cluster))
            ],
            AlarmActions=[
                Ref(self.notification_sns_arn)
            ],
            OKActions=[
                Ref(self.notification_sns_arn)
            ],
            AlarmDescription='Alarm if memory reservation is over 75% \
for cluster for 15 minutes.',
            Namespace='AWS/ECS',
            Period=300,
            ComparisonOperator='GreaterThanThreshold',
            Statistic='Average',
            Threshold='75',
            MetricName='MemoryReservation'
        )
        self.template.add_resource(
            self.cluster_high_memory_reservation_user_notification_alarm)

    def _add_ec2_auto_scaling(self):
        instance_profile = self._add_instance_profile()
        self.sg_alb = SecurityGroup(
            "SecurityGroupAlb",
            VpcId=Ref(self.vpc),
            GroupDescription=Sub("${AWS::StackName}-alb")
        )
        self.template.add_resource(self.sg_alb)
        self.sg_hosts = SecurityGroup(
            "SecurityGroupEc2Hosts",
            SecurityGroupIngress=[
                {
                    'SourceSecurityGroupId': Ref(self.sg_alb),
                    'IpProtocol': -1
                }
            ],
            VpcId=Ref(self.vpc),
            GroupDescription=Sub("${AWS::StackName}-hosts")
        )
        self.template.add_resource(self.sg_hosts)
        
        sg_host_ingress= SecurityGroupIngress(
            "SecurityEc2HostsIngress",
            SourceSecurityGroupId = Ref(self.sg_hosts),
            IpProtocol = "-1",
            GroupId = Ref(self.sg_hosts),
            FromPort = "-1",
            ToPort = "-1"
        )
        self.template.add_resource(sg_host_ingress)
        
        database_security_group = SecurityGroup(
            "SecurityGroupDatabases",
            SecurityGroupIngress=[
                {
                    'SourceSecurityGroupId': Ref(self.sg_hosts),
                    'IpProtocol': -1
                }
            ],
            VpcId=Ref(self.vpc),
            GroupDescription=Sub("${AWS::StackName}-databases")
        )
        self.template.add_resource(database_security_group)
        user_data = Base64(Sub('\n'.join([
            "#!/bin/bash",
            "yum update -y",
            "yum install -y aws-cfn-bootstrap",
            "/opt/aws/bin/cfn-init -v --region ${AWS::Region} --stack ${AWS::StackName} --resource LaunchConfiguration",
            "/opt/aws/bin/cfn-signal -e $? --region ${AWS::Region} --stack ${AWS::StackName} --resource AutoScalingGroup",
            "yum install -y https://s3.amazonaws.com/ec2-downloads-windows/SSMAgent/latest/linux_amd64/amazon-ssm-agent.rpm",
            "systemctl enable amazon-ssm-agent",
            "systemctl start amazon-ssm-agent",
            ""])))
        lc_metadata = cloudformation.Init({
            "config": cloudformation.InitConfig(
                files=cloudformation.InitFiles({
                    "/etc/cfn/cfn-hup.conf": cloudformation.InitFile(
                        content=Sub(
                            '\n'.join([
                                    '[main]',
                                    'stack=${AWS::StackId}',
                                    'region=${AWS::Region}',
                                    ''
                                ])
                            ),
                        mode='256',  # TODO: Why 256
                        owner="root",
                        group="root"
                    ),
                    "/etc/cfn/hooks.d/cfn-auto-reloader.conf": cloudformation.InitFile(
                        content=Sub(
                            '\n'.join([
                                '[cfn-auto-reloader-hook]',
                                'triggers=post.update',
                                'path=Resources.ContainerInstances.Metadata.AWS::CloudFormation::Init',
                                'action=/opt/aws/bin/cfn-init -v --region ${AWS::Region} --stack ${AWS::StackName} --resource LaunchConfiguration',
                                ''
                            ])
                        ),
                    )
                }),
                services={
                    "sysvinit": cloudformation.InitServices({
                        "cfn-hup": cloudformation.InitService(
                            enabled=True,
                            ensureRunning=True,
                            files=['/etc/cfn/cfn-hup.conf',
                                   '/etc/cfn/hooks.d/cfn-auto-reloader.conf']
                        )
                    })
                },
                commands={
                    '01_add_instance_to_cluster': {
                        'command': Sub(
                            'echo "ECS_CLUSTER=${Cluster}\nECS_RESERVED_MEMORY=256" > /etc/ecs/ecs.config'
                        )
                    }
                }
            )
        })
        launch_configuration = LaunchConfiguration(
            'LaunchConfiguration',
            UserData=user_data,
            IamInstanceProfile=Ref(instance_profile),
            SecurityGroups=[Ref(self.sg_hosts)],
            InstanceType=Ref('InstanceType'),
            ImageId=FindInMap("AWSRegionToAMI", Ref("AWS::Region"), "AMI"),
            Metadata=lc_metadata,
            KeyName=Ref(self.key_pair)
        )
        self.template.add_resource(launch_configuration)
        # , PauseTime='PT15M', WaitOnResourceSignals=True, MaxBatchSize=1, MinInstancesInService=1)
        up = AutoScalingRollingUpdate('AutoScalingRollingUpdate')
        # TODO: clean up
        subnets = list(self.private_subnets)
        self.auto_scaling_group = AutoScalingGroup(
            "AutoScalingGroup",
            UpdatePolicy=up,
            DesiredCapacity=self.desired_instances,
            Tags=[
                {
                    'PropagateAtLaunch': True,
                    'Value': Sub('${AWS::StackName} - ECS Host'),
                    'Key': 'Name'
                }
            ],
            MinSize=Ref('MinSize'),
            MaxSize=Ref('MaxSize'),
            VPCZoneIdentifier=[Ref(subnets.pop()), Ref(subnets.pop())],
            LaunchConfigurationName=Ref(launch_configuration),
            CreationPolicy=CreationPolicy(
                ResourceSignal=ResourceSignal(Timeout='PT15M')
            )
        )
        self.template.add_resource(self.auto_scaling_group)
        self.cluster_scaling_policy = ScalingPolicy(
            'AutoScalingPolicy',
            AdjustmentType='ChangeInCapacity',
            AutoScalingGroupName=Ref(self.auto_scaling_group),
            Cooldown=300,
            PolicyType='SimpleScaling',
            ScalingAdjustment=1
        )
        self.template.add_resource(self.cluster_scaling_policy)

    def _add_instance_draining(self, cluster):
        self.sns_asg_role = Role(
            "SNSASGRole",
            AssumeRolePolicyDocument=PolicyDocument(
                Statement=[
                    Statement(
                        Effect=Allow,
                        Action=[AssumeRole],
                        Principal=Principal("Service", ["autoscaling.amazonaws.com"])
                    )
                ]
            ),
            ManagedPolicyArns=["arn:aws:iam::aws:policy/service-role/AutoScalingNotificationAccessRole"]
        )
        self.template.add_resource(self.sns_asg_role)
        self.lambda_execution_role = Role(
            "LambdaExecutionRole",
            Policies=[Policy(
                PolicyName="lambda-inline",
                PolicyDocument={
                    "Version": "2012-10-17",
                    "Statement": [{
                        "Effect": "Allow",
                        "Action": [
                            "autoscaling:CompleteLifecycleAction",
                            "logs:CreateLogGroup",
                            "logs:CreateLogStream",
                            "logs:PutLogEvents",
                            "ecs:ListContainerInstances",
                            "ecs:DescribeContainerInstances",
                            "ecs:UpdateContainerInstancesState",
                            "sns:Publish"
                        ],
                        "Resource": "*"
                }],
                }
            )],
            AssumeRolePolicyDocument=PolicyDocument(
                Statement=[
                    Statement(
                        Effect=Allow,
                        Action=[AssumeRole],
                        Principal=Principal("Service", ["lambda.amazonaws.com"])
                    )
                ]
            ),
            ManagedPolicyArns=["arn:aws:iam::aws:policy/service-role/AutoScalingNotificationAccessRole"]
        )
        self.template.add_resource(self.lambda_execution_role)
        with open (str(pathlib.Path(__file__).parent.absolute())+"/ecs_instance_draining_lambda.py", "r") as ecs_instance_draining_lambda:
            lambda_code=ecs_instance_draining_lambda.readlines()
        self.lambda_function_for_asg = Function(
            "LambdaFunctionForASG",
            Handler="index.lambda_handler",
            Role=GetAtt(self.lambda_execution_role, "Arn"),
            Runtime="python3.6",
            MemorySize=128,
            Timeout=60,
            Code=Code(
                ZipFile=Join("", lambda_code)
            )
        )
        self.template.add_resource(self.lambda_function_for_asg)
        self.asg_sns_topic = Topic(
            "ASGSNSTopic",
            TopicName=Join("-", [Ref(cluster),"Topic"]),
            Subscription=[Subscription(
                Protocol="lambda",
                Endpoint=GetAtt(self.lambda_function_for_asg, "Arn")
            )]
        )
        self.template.add_resource(self.asg_sns_topic)
        self.lambda_invoke_permission = Permission(
            "LambdaInvokePermission",
            FunctionName=Ref(self.lambda_function_for_asg),
            Action="lambda:InvokeFunction",
            Principal="sns.amazonaws.com",
            SourceArn=Ref(self.asg_sns_topic)
        )
        self.template.add_resource(self.lambda_invoke_permission)
        self.lambda_subscription_to_sns_topic = SubscriptionResource(
            "LambdaSubscriptionToSNSTopic",
            Protocol="lambda",
            Endpoint=GetAtt(self.lambda_function_for_asg, "Arn"),
            TopicArn=Ref(self.asg_sns_topic)
        )
        self.template.add_resource(self.lambda_subscription_to_sns_topic)
        self.asg_lifecycle_hook=LifecycleHook(
            "ASGLifecycleHook",
            AutoScalingGroupName=Ref(self.auto_scaling_group),
            DefaultResult="ABANDON",
            LifecycleHookName=Join("-", [Ref(cluster),"ASG-Hook"]),
            LifecycleTransition="autoscaling:EC2_INSTANCE_TERMINATING",
            NotificationMetadata=Ref(cluster),
            NotificationTargetARN=Ref(self.asg_sns_topic),
            RoleARN=GetAtt(self.sns_asg_role, "Arn"),
        )
        self.template.add_resource(self.asg_lifecycle_hook)

    def _add_cluster_parameters(self):
        self.template.add_parameter(Parameter(
            "Environment",
            Description='',
            Type="String",
            Default="")
        )
        self.key_pair = Parameter(
            "KeyPair", Description='', Type="AWS::EC2::KeyPair::KeyName", Default="")
        self.template.add_parameter(self.key_pair)
        self.template.add_parameter(Parameter(
            "MinSize", Description='', Type="Number", Default=str(self.configuration['cluster']['min_instances'])))
        self.template.add_parameter(Parameter(
            "MaxSize", Description='', Type="Number", Default=str(self.configuration['cluster']['max_instances'])))
        self.notification_sns_arn = Parameter("NotificationSnsArn",
                                              Description='',
                                              Type="String",
                                              Default=self.notifications_arn)
        self.template.add_parameter(self.notification_sns_arn)
        self.template.add_parameter(Parameter(
            "InstanceType", Description='', Type="String", Default=self.configuration['cluster']['instance_type']))

    def _add_mappings(self):
        # Pick from https://docs.aws.amazon.com/AmazonECS/latest/developerguide/al2ami.html
        ssm_client = get_client_for('ssm', self.env)
        ami_response = ssm_client.get_parameter(
            Name='/aws/service/ecs/optimized-ami/amazon-linux-2/recommended')
        ami_id = json.loads(ami_response['Parameter']['Value'])['image_id']
        region = get_region_for_environment(self.env)
        self.template.add_mapping('AWSRegionToAMI', {
            region: {"AMI": ami_id}
        })

    def _add_cluster_outputs(self):
        self._add_stack_outputs()
        metadata = {
            'env': self.env,
            'min_instances': str(self.configuration['cluster']['min_instances']),
            'max_instances': str(self.configuration['cluster']['max_instances']),
            'instance_type': self.configuration['cluster']['instance_type'],
            'key_name': self.configuration['cluster']['key_name'],
            'cloudlift_version': VERSION
        }
        self.template.add_output(Output(
            "CloudliftOptions",
            Description="Options used with cloudlift when building this cluster",
            Value=json.dumps(metadata))
        )
        self.template.add_output(Output(
            "VPC",
            Description="VPC in which environment is setup",
            Value=Ref(self.vpc))
        )
        private_subnets = list(self.private_subnets)
        self.template.add_output(Output(
            "PrivateSubnet1",
            Description="ID of the 1st subnet",
            Value=Ref(private_subnets.pop()))
        )
        self.template.add_output(Output(
            "PrivateSubnet2",
            Description="ID of the 2nd subnet",
            Value=Ref(private_subnets.pop()))
        )
        public_subnets = list(self.public_subnets)
        self.template.add_output(Output(
            "PublicSubnet1",
            Description="ID of the 1st subnet",
            Value=Ref(public_subnets.pop()))
        )
        self.template.add_output(Output(
            "PublicSubnet2",
            Description="ID of the 2nd subnet",
            Value=Ref(public_subnets.pop()))
        )
        self.template.add_output(Output(
            "AutoScalingGroup",
            Description="AutoScaling group for ECS container instances",
            Value=Ref('AutoScalingGroup'))
        )
        self.template.add_output(Output(
            "SecurityGroupAlb",
            Description="Security group ID for ALB",
            Value=Ref('SecurityGroupAlb'))
        )
        self.template.add_output(Output(
            "MinInstances",
            Description="Minimum instances in cluster",
            Value=str(self.configuration['cluster']['min_instances']))
        )
        self.template.add_output(Output(
            "MaxInstances",
            Description="Maximum instances in cluster",
            Value=str(self.configuration['cluster']['max_instances']))
        )
        self.template.add_output(Output(
            "InstanceType",
            Description="EC2 instance type",
            Value=str(self.configuration['cluster']['instance_type']))
        )
        self.template.add_output(Output(
            "KeyName",
            Description="Key Pair name for accessing the instances",
            Value=str(self.configuration['cluster']['key_name']))
        )
        self.template.add_output(Output(
            "CloudmapId",
            Description="CloudMap Namespace ID for service discovery",
            Export=Export("{self.env}Cloudmap".format(**locals())),
            Value=GetAtt(self.cloudmap, 'Id'))
        )
        self.template.add_output(Output(
            "SecurityGroupEC2Host",
            Export=Export("{self.env}Ec2Host".format(**locals())),
            Description="EC2Host Security group ID",
            Value=Ref('SecurityGroupEc2Hosts'))
        )


    def _add_metadata(self):
        self.template.add_metadata({
            'AWS::CloudFormation::Interface': {
                'ParameterGroups': [
                    {
                        'Label': {
                            'default': 'Cluster Configuration'
                        },
                        'Parameters': [
                            'KeyPair',
                            'Environment',
                            'MinSize',
                            'MaxSize',
                            'InstanceType',
                            'VPC',
                            'Subnet1',
                            'Subnet2',
                            'NotificationSnsArn'
                        ]
                    }
                ],
                'ParameterLabels': {
                    'Environment': {
                        'default': 'Enter the environment e.g. dev or staging or sandbox or production'
                    },
                    'InstanceType': {
                        'default': 'Type of instance'
                    },
                    'KeyPair': {
                        'default': 'Select the key with which you want to login to the ec2 instances'},
                    'MaxSize': {
                        'default': 'Max. no. of instances in cluster'
                    },
                    'MinSize': {
                        'default': 'Min. no. of instances in cluster'
                    },
                    'NotificationSnsArn': {
                        'default': 'The SNS topic to which notifications has to be triggered'
                    },
                    'Subnet1': {
                        'default': 'Enter the ID of the 1st subnet'
                    },
                    'Subnet2': {
                        'default': 'Enter the ID of the 2nd subnet'
                    },
                    'VPC': {
                        'default': 'Enter the VPC in which you want the environment to be setup'
                    }
                }
            }
        })<|MERGE_RESOLUTION|>--- conflicted
+++ resolved
@@ -5,11 +5,7 @@
 from cfn_flip import to_yaml
 from stringcase import camelcase, pascalcase
 from troposphere import (Base64, FindInMap, Output, Parameter, Ref, Sub,
-<<<<<<< HEAD
-                         cloudformation, GetAtt, Join)
-=======
-                         cloudformation, Export, GetAtt, Tags)
->>>>>>> fd56897b
+                         cloudformation, Export, GetAtt, Join, Tags)
 from troposphere.autoscaling import (AutoScalingGroup, LaunchConfiguration,
                                      ScalingPolicy, LifecycleHook)
 from troposphere.cloudwatch import Alarm, MetricDimension
@@ -23,12 +19,8 @@
 from troposphere.policies import (AutoScalingRollingUpdate, CreationPolicy,
                                   ResourceSignal)
 from troposphere.rds import DBSubnetGroup
-<<<<<<< HEAD
 from troposphere.awslambda import Function, Code, MEMORY_VALUES, Permission
-=======
 from troposphere.servicediscovery import PrivateDnsNamespace
-
->>>>>>> fd56897b
 from cloudlift.config import DecimalEncoder
 from cloudlift.config import get_client_for, get_region_for_environment
 from cloudlift.deployment.template_generator import TemplateGenerator
@@ -646,7 +638,7 @@
         self.template.add_resource(self.lambda_function_for_asg)
         self.asg_sns_topic = Topic(
             "ASGSNSTopic",
-            TopicName=Join("-", [Ref(cluster),"Topic"]),
+            TopicName=Join("-", [Ref(cluster),"Scaling"]),
             Subscription=[Subscription(
                 Protocol="lambda",
                 Endpoint=GetAtt(self.lambda_function_for_asg, "Arn")
